# Skeleton for Agent class
import random
import torch
import numpy as np

# Define role constants for better code readability
ROLE_EXPLORE = "explore"
ROLE_ATTACK = "attack"
ROLE_DEFEND = "defend"

class Agent:

    def load(self, abs_path: str):
        pass

    def eval(self):
        pass

    def to(self, device):
        pass

    def __init__(self, side: int):
        self.side = side
        # Initialize home_planet and enemy_planet as None
        # They will be set on the first call to get_action and never changed again
        self.home_planet = None
        self.enemy_planet = None
        
        # Initialize the ship roles dictionary
        self.ship_roles = {}
        
        # Game state tracking
        self.turn_counter = 0
        self.last_known_enemy_positions = {}
        self.planet_targets = {}  # Track which neutral planets are being targeted

    def get_action(self, obs: dict) -> dict:
        """
        Main function, which gets called during step() of the environment.

        Observation space:
            game_map: whole grid of board_size, which already has applied visibility mask on it
            allied_ships: an array of all currently available ships for the player. The ships are represented as a list:
                (ship id, position x, y, current health points, firing_cooldown, move_cooldown)
                - ship id: int [0, 1000]
                - position x: int [0, 100]
                - position y: int [0, 100]
                - health points: int [1, 100]
                - firing_cooldown: int [0, 10]
                - move_cooldown: int [0, 3]
            enemy_ships: same, but for the opposing player ships
            planets_occupation: for each visible planet, it shows the occupation progress:
                - planet_x: int [0, 100]
                - planet_y: int [0, 100]
                - occupation_progress: int [-1, 100]:
                    -1: planet is unoccupied
                    0: planet occupied by the 1st player
                    100: planet occupied by the 2nd player
                    Values between indicate an ongoing conflict for the ownership of the planet
            resources: current resources available for building

        Action space:
            ships_actions: player can provide an action to be executed by every of his ships.
                The command looks as follows:
                - ship_id: int [0, 1000]
                - action_type: int [0, 1]
                    0 - move
                    1 - fire
                - direction: int [0, 3] - direction of movement or firing
                    0 - right
                    1 - down
                    2 - left
                    3 - up
                - speed (not applicable when firing): int [0, 3] - a number of fields to move
            construction: int [0, 10] - a number of ships to be constructed

        :param obs:
        :return:
        """
    
        game_map = obs.get('map')
        allied_ships = obs.get('allied_ships')
        enemy_ships = obs.get('enemy_ships')
        planets_occupation = obs.get('planets_occupation')
        resources = obs.get('resources')
        
        # Increment turn counter
        self.turn_counter += 1

        # Set home_planet and enemy_planet only once on the first call
        if self.home_planet is None and planets_occupation:
            self.home_planet = planets_occupation[0]

            # Determine enemy planet based on home planet location
            if self.home_planet[0] == 9:
                self.enemy_planet = (90, 90)
            else:
                self.enemy_planet = (9, 9)

        # Create dictionary for easier access to ships by ID
        allied_ship_dict = {}
        for ship in allied_ships:
            ship_id = ship[0]
            allied_ship_dict[ship_id] = ship
        
        # Store the ship dictionary in obs for use by action functions
        obs["allied_ships_dict"] = allied_ship_dict
        
        # Update the enemy ship positions for tracking
        if enemy_ships:
            for enemy in enemy_ships:
                self.last_known_enemy_positions[enemy[0]] = (enemy[1], enemy[2], self.turn_counter)
        
        # Run the scheduler to update ship roles - pass the original allied_ships list
        # ALL role management should happen in the scheduler
        self.scheduler(obs, allied_ships)

        action_list = []
        # Iterate through the original allied_ships list
        for ship in allied_ships:
            ship_id = ship[0]
            
            # Get the ship's role from the dictionary - the scheduler should have assigned one
            role = self.ship_roles[ship_id]  # Using direct lookup since scheduler ensures all ships have roles
            
            # Execute the appropriate action based on the ship's role
            if role == ROLE_DEFEND:
                action_list.append(get_defense_action(obs, ship_id, self.home_planet))
            elif role == ROLE_EXPLORE:
                action_list.append(get_explore_action(obs, ship_id, self.home_planet))
            elif role == ROLE_ATTACK:
                action_list.append(get_offense_action(obs, ship_id, self.enemy_planet))
            else:
                # This should never happen if scheduler is working correctly
                print(f"Warning: Ship {ship_id} has unknown role: {role}. Defaulting to explorer.")
                action_list.append(get_explore_action(obs, ship_id, self.home_planet))

        return {
            "ships_actions": action_list,
            "construction": 10
        }
    
    def scheduler(self, obs: dict, allied_ships):
        """
        Assigns and updates roles for ships based on the current game state.
        This function dynamically manages ship roles throughout the game.
        
        Logic:
        1. Ensure all ships have an initial role
        2. Reassign roles based on game state (enemy presence, planets, etc.)
        3. Balance roles to maintain a good distribution of explorers, attackers, and defenders
        
        :param obs: The current game observation
        :param allied_ships: List of allied ships
        """
        enemy_ships = obs.get('enemy_ships')
        planets_occupation = obs.get('planets_occupation')
        
        # Track the count of each role for balancing
        role_counts = {ROLE_EXPLORE: 0, ROLE_ATTACK: 0, ROLE_DEFEND: 0}
        
        
        # Step 1: ALWAYS ensure all ships have an initial role
        for ship in allied_ships:
            ship_id = ship[0]  # Extract the ID from the ship
            
            # Check if the ship already has a role
            if ship_id not in self.ship_roles:
                # Assign initial role based on ID (for compatibility with original logic)
                if ship_id % 3 == 2:
                    self.ship_roles[ship_id] = ROLE_DEFEND
                elif ship_id % 3 == 0:
                    self.ship_roles[ship_id] = ROLE_EXPLORE
                else:
                    self.ship_roles[ship_id] = ROLE_ATTACK

            
            # Count the current distribution of roles
            current_role = self.ship_roles[ship_id]
            role_counts[current_role] = role_counts.get(current_role, 0) + 1
            print(role_counts)
        
        # Step 2: Dynamic role reassignment based on game conditions
        
        # Check for nearby enemy ships that might require more defenders
        # enemy_near_home = False
        # if enemy_ships and self.home_planet:
        #     home_x, home_y = self.home_planet[0], self.home_planet[1]
        #     for enemy in enemy_ships:
        #         enemy_x, enemy_y = enemy[1], enemy[2]
        #         distance_to_home = abs(enemy_x - home_x) + abs(enemy_y - home_y)
        #         if distance_to_home < 20:  # Threshold distance to be considered "near"
        #             enemy_near_home = True
        #             break
        
        # # Get the total number of ships
        total_ships = len(allied_ships)
        
        # Step 3: Balance roles based on game state
        
        # Early game strategy (first 50 turns)
        if self.turn_counter < 250:
            target_distribution = {
                ROLE_EXPLORE: max(1, int(total_ships * 1.0)),  # 0% explorers
                ROLE_ATTACK: max(0, int(total_ships * 0)),   # 0% attackers
                ROLE_DEFEND: max(0, int(total_ships * 0))    # 0% defenders
            }
        # Mid game strategy
        elif 250 <= self.turn_counter < 500:
            target_distribution = {
                ROLE_EXPLORE: max(0, int(total_ships * 0)),  # 30% explorers
                ROLE_ATTACK: max(1, int(total_ships * 1.0)),   # 40% attackers
                ROLE_DEFEND: max(0, int(total_ships * 0))    # 30% defenders
            }
        # Late game strategy
        else:
            target_distribution = {
                ROLE_EXPLORE: max(1, int(total_ships * 0.5)),  # 20% explorers
                ROLE_ATTACK: max(0, int(total_ships * 0)),   # 50% attackers
                ROLE_DEFEND: max(1, int(total_ships * 0.5))    # 30% defenders
            }
        
        # Adjust for enemy presence near home base
        # if enemy_near_home:
        #     # Allocate more ships to defense if enemies are near home
        #     target_distribution[ROLE_DEFEND] = max(2, int(total_ships * 0.5))
        #     target_distribution[ROLE_ATTACK] = max(1, int(total_ships * 0.3))
        #     target_distribution[ROLE_EXPLORE] = max(1, total_ships - target_distribution[ROLE_DEFEND] - target_distribution[ROLE_ATTACK])
        
        # Make adjustments to achieve the target distribution
        for role, target_count in target_distribution.items():
            current_count = role_counts.get(role, 0)
            
            # If we need more ships in this role
            while current_count < target_count:
                # Find a role that has excess ships
                for excess_role in role_counts:
                    if excess_role != role and role_counts[excess_role] > target_distribution[excess_role]:
                        # Find a ship to reassign
                        for ship in allied_ships:
                            ship_id = ship[0]
                            if self.ship_roles.get(ship_id) == excess_role:
                                # Consider health before reassigning
                                ship_health = ship[3]
                                
                                # Don't reassign critically damaged ships to attack
                                if role == ROLE_ATTACK and ship_health < 30:
                                    continue
                                    
                                # Reassign the ship
                                self.ship_roles[ship_id] = role
                                role_counts[excess_role] -= 1
                                role_counts[role] += 1
                                current_count += 1
                                
                                # Print role change notification for debugging
                                print(f"Turn {self.turn_counter}: Ship {ship_id} reassigned from {excess_role} to {role}")
                                
                                break
                        
                        # If we've reached the target, break out
                        if current_count >= target_count:
                            break
                
                # If we can't find any more ships to reassign, just break
                if current_count < target_count:
                    break
        
        # Cleanup: Remove entries for ships that no longer exist
        ship_ids = [ship[0] for ship in allied_ships]
        for ship_id in list(self.ship_roles.keys()):
            if ship_id not in ship_ids:
                del self.ship_roles[ship_id]

def get_offense_action(obs: dict, idx: int, enemy_planet: tuple) -> list[int]:
    ship = obs["allied_ships_dict"][idx]
    ship_id, ship_x, ship_y = ship[0], ship[1], ship[2]
    enemy_x, enemy_y = enemy_planet[0], enemy_planet[1]
    
    # Only try to shoot if firing cooldown is 0
    if ship[4] == 0:  # ship[4] is firing_cooldown
        for enemy in obs["enemy_ships"]:
            choice = shoot_enemy_if_in_range(enemy, ship)
            if choice:
                return choice
    
    # If we can't shoot or firing is on cooldown, move towards enemy planet
    # Determine direction to move towards enemy planet
    dx = enemy_x - ship_x
    dy = enemy_y - ship_y
    
    # Choose direction based on which axis has greater distance
    if abs(dx) > abs(dy):
        # Move horizontally
        if dx > 0:
            direction = 0  # Right
        else:
            direction = 2  # Left
    else:
        # Move vertically
        if dy > 0:
            direction = 1  # Down
        else:
            direction = 3  # Up
    
    # Calculate movement speed based on cooldown
    # Always move with at least speed 1, regardless of cooldown
    # If the ship is in an asteroid field (cooldown > 0), it will move at 1/3 the normal speed
    # due to the game's cooldown mechanics (cooldown of 3 makes ship 3x slower)
    if ship[5] == 0:  # No cooldown - can move at full speed (up to 3)
        speed = 3  # Maximum speed when no cooldown
    else:
        # Ship has cooldown but can still move - just slower
        # We always want to move with speed 1 even with cooldown
        speed = 1
    
    return [ship_id, 0, direction, speed]

def get_explore_action(obs: dict, idx: int, home_planet: tuple, ) -> list[int]:
    """
    Function to explore the map looking for neutral planets to capture.
    Searches for clusters of valuable tiles and moves toward them.
    If none found, moves in a direction away from home planet.
    """
    ship = obs["allied_ships_dict"][idx]
    found = False
    target_x, target_y = None, None
    max_ones_count = -1
    
    # Only try to shoot if firing cooldown is 0
    if ship[4] == 0:  # ship[4] is firing_cooldown
        for enemy in obs["enemy_ships"]:
            choice = shoot_enemy_if_in_range(enemy, ship)
            if choice:
                return choice

    # Look for clusters of valuable tiles (planets/resources)
    for i in range(len(obs['map'])):
        for j in range(len(obs['map'][i])):
            # Check if this is a valuable tile (indicated by specific bit patterns)
            if format(obs['map'][i][j], '08b')[-1] == '1' and format(obs['map'][i][j], '08b')[0:2] == '00':
                # Count nearby valuable tiles to find clusters
                ones_count = sum(
                    1 for x in range(max(0, i-3), min(len(obs['map']), i+3))
                    for y in range(max(0, j-3), min(len(obs['map'][i]), j+3))
                    if format(obs['map'][x][y], '08b')[-1] == '1' and format(obs['map'][x][y], '08b')[0:2] == '00'
                )
                if ones_count > max_ones_count:
                    max_ones_count = ones_count
                    target_x, target_y = i, j
                    found = True

    if not found:
        # If no valuable targets found, move away from home planet
        if home_planet[0] == 9:  # If home is at (9,9), move right or down
            return [ship[0], 0, random.choice([0, 1]), 1]
        else:  # If home is at (90,90), move left or up
            return [ship[0], 0, random.choice([2, 3]), 1]
        

    else:
        # Go towards the identified target
        # Note: The map coordinates and ship coordinates might be flipped (x,y vs y,x)
        dx = ship[1] - target_y  # X distance (ship x - target y)
        dy = ship[2] - target_x  # Y distance (ship y - target x)

        if abs(dx) > abs(dy):
            if dx > 0:
                return [ship[0], 0, 2, min(3, abs(dx))]  # Move left
            else:
                return [ship[0], 0, 0, min(3, abs(dx))]  # Move right
        else:
            if dy > 0:
                return [ship[0], 0, 3, min(3, abs(dy))]  # Move up
            else:
                return [ship[0], 0, 1, min(3, abs(dy))]  # Move down


def get_defense_action(obs: dict, idx: int, home_planet: tuple) -> list[int]:
    ship = obs["allied_ships_dict"][idx]

    for enemy in obs["enemy_ships"]:
        choice = shoot_enemy_if_in_range(enemy, ship)
        if choice:
            return choice
<<<<<<< HEAD
        
    if ship[3] <= 30:
        return return_home_on_low_hp(ship, home_planet[0], home_planet[1])
=======

    target_occupation = 0 if home_planet[0] == 9 else 100
    if ship[3] <= 30 or home_planet[2] != target_occupation:
        return return_home(ship, home_planet[0], home_planet[1])
>>>>>>> 966066aa

    return move_randomly_around_home(obs, ship, home_planet[0], home_planet[1])



def shoot_enemy_if_in_range(enemy, ship) -> list[int]:
    """
    Check if an enemy ship is within firing range (8 tiles) and directly aligned
    (same row or column) with our ship.
    
    Ship position: (ship[1], ship[2])
    Enemy position: (enemy[1], enemy[2])
    
    Returns a firing action if enemy is in range, otherwise an empty list.
    """
    ship_x, ship_y = ship[1], ship[2]
    enemy_x, enemy_y = enemy[1], enemy[2]
    
    # Check if ships are in the same row (y-coordinate)
    if ship_y == enemy_y:
        # Enemy is to the right of our ship
        if enemy_x > ship_x and enemy_x - ship_x <= 8:
            return [ship[0], 1, 0]  # Shoot right
        
        # Enemy is to the left of our ship
        if enemy_x < ship_x and ship_x - enemy_x <= 8:
            return [ship[0], 1, 2]  # Shoot left
    
    # Check if ships are in the same column (x-coordinate)
    if ship_x == enemy_x:
        # Enemy is below our ship
        if enemy_y > ship_y and enemy_y - ship_y <= 8:
            return [ship[0], 1, 1]  # Shoot down
        
        # Enemy is above our ship
        if enemy_y < ship_y and ship_y - enemy_y <= 8:
            return [ship[0], 1, 3]  # Shoot up
    
    # Enemy not in range or not aligned
    return []

def move_randomly_around_home(obs : dict, ship, home_x, home_y, max_distance=15) -> list[int]:
    """
    Poruszanie się losowo w obszarze max_distance wokół planety macierzystej.
    """
    ship_x, ship_y = ship[1], ship[2]

    for _ in range(10):
        if home_x == 9 and ship_x <= home_x:
            direction = 0
        elif home_y == 9 and ship_y <= home_y:
            direction = 1
        elif home_x == 90 and ship_x >= home_x:
            direction = 2
        elif home_y == 90 and ship_y >= home_y:
            direction = 3
        else:
            # Losowy wybór kierunku
            direction = random.randint(0, 3)

        # Przewidywana nowa pozycja
        new_x = ship_x + (1 if direction == 0 else -1 if direction == 2 else 0)
        new_y = ship_y + (1 if direction == 1 else -1 if direction == 3 else 0)

        if not (0 <= new_x < 100 and 0 <= new_y < 100):
            continue  # Jeśli poza mapą, ponawiamy próbę

        # Sprawdzenie, czy nowa pozycja mieści się w dozwolonym obszarze wokół planety
        if abs(new_x - home_x) + abs(new_y - home_y) > max_distance:
            continue  # Jeśli poza zakresem, ponawiamy próbę

        # Sprawdzenie, czy pole NIE jest asteroidą
        if is_asteroid(obs, new_x, new_y):
            continue  # Jeśli to asteroida, ponawiamy próbę

        # Jeśli pole jest poprawne, wykonaj ruch
        return [ship[0], 0, direction, 1]  # Ruch o 1 pole w danym kierunku
    
    return [ship[0], 0, direction, 1] 


def return_home_on_low_hp(ship, home_x, home_y) -> list[int]:
    dx = ship[1] - home_x
    dy = ship[2] - home_y

    if abs(dx) > abs(dy):
        # need to move in X direction first
        if dx > 0:
            # need to move left
            return [ship[0], 0, 2, min(3, abs(dx))]
        else:
            # need to move right
            return [ship[0], 0, 0, min(3, abs(dx))]
    else:
        # need to move in Y direction first
        if dy > 0:
            # need to move up
            return [ship[0], 0, 3, min(3, abs(dy))]
        else:
            # need to move down
            return [ship[0], 0, 1, min(3, abs(dy))]
        
def is_asteroid(obs: dict, x, y) -> bool:

    point = obs['map'][x][y]
    
    if format(point, '08b')[-2] == '1':
        return True

    return False<|MERGE_RESOLUTION|>--- conflicted
+++ resolved
@@ -383,16 +383,10 @@
         choice = shoot_enemy_if_in_range(enemy, ship)
         if choice:
             return choice
-<<<<<<< HEAD
-        
-    if ship[3] <= 30:
-        return return_home_on_low_hp(ship, home_planet[0], home_planet[1])
-=======
 
     target_occupation = 0 if home_planet[0] == 9 else 100
     if ship[3] <= 30 or home_planet[2] != target_occupation:
         return return_home(ship, home_planet[0], home_planet[1])
->>>>>>> 966066aa
 
     return move_randomly_around_home(obs, ship, home_planet[0], home_planet[1])
 
