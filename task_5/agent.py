# Skeleton for Agent class
import random
import torch
import numpy as np


class Agent:

    def __init__(self, player_id: int):
        self.player_id = player_id  
        print(f"Player ID: {self.player_id}")
        # Initialize home_planet and enemy_planet as None
        # They will be set on the first call to get_action and never changed again
        self.home_planet = None
        self.enemy_planet = None

    def get_action(self, obs: dict) -> dict:
        """
        Main function, which gets called during step() of the environment.

        Observation space:
            game_map: whole grid of board_size, which already has applied visibility mask on it
            allied_ships: an array of all currently available ships for the player. The ships are represented as a list:
                (ship id, position x, y, current health points, firing_cooldown, move_cooldown)
                - ship id: int [0, 1000]
                - position x: int [0, 100]
                - position y: int [0, 100]
                - health points: int [1, 100]
                - firing_cooldown: int [0, 10]
                - move_cooldown: int [0, 3]
            enemy_ships: same, but for the opposing player ships
            planets_occupation: for each visible planet, it shows the occupation progress:
                - planet_x: int [0, 100]
                - planet_y: int [0, 100]
                - occupation_progress: int [-1, 100]:
                    -1: planet is unoccupied
                    0: planet occupied by the 1st player
                    100: planet occupied by the 2nd player
                    Values between indicate an ongoing conflict for the ownership of the planet
            resources: current resources available for building

        Action space:
            ships_actions: player can provide an action to be executed by every of his ships.
                The command looks as follows:
                - ship_id: int [0, 1000]
                - action_type: int [0, 1]
                    0 - move
                    1 - fire
                - direction: int [0, 3] - direction of movement or firing
                    0 - right
                    1 - down
                    2 - left
                    3 - up
                - speed (not applicable when firing): int [0, 3] - a number of fields to move
            construction: int [0, 10] - a number of ships to be constructed

        :param obs:
        :return:
        """
    
        game_map = obs.get('map')
        allied_ships = obs.get('allied_ships')
        enemy_ships = obs.get('enemy_ships')
        planets_occupation = obs.get('planets_occupation')
        resources = obs.get('resources')

        # Set home_planet and enemy_planet only once on the first call
        if self.home_planet is None and planets_occupation:
            self.home_planet = planets_occupation[0]
            
            # Determine enemy planet based on home planet location
            if self.home_planet[0] == 9:
                self.enemy_planet = (90, 90)
            else:
                self.enemy_planet = (9, 9)
                
            print(f"Home planet set to: {self.home_planet}")
            print(f"Enemy planet set to: {self.enemy_planet}")

        allied_ship_temp = {}
        for ship in allied_ships:
            allied_ship_temp[ship[0]] = ship
        
        obs["allied_ships"] = allied_ship_temp

        action_list = []

        action_list = []
        for ship in allied_ships:
            if ship[0] % 2:
<<<<<<< HEAD
                action_list.append(get_defense_action(obs, ship[0], self.home_planet))
            else:
                action_list.append(get_offense_action(obs, ship[0], self.enemy_planet))
=======
                action_list.append(get_defense_action(obs, ship[0]))
            else:
                action_list.append(get_offensive_action(obs, ship[0]))
>>>>>>> 10a62ce8

        return {
            "ships_actions": action_list,
            "construction": 10
        }

    def load(self, abs_path: str):
        """
        Function for loading all necessary weights for the agent. The abs_path is a path pointing to the directory,
        where the weights for the agent are stored, so remember to join it to any path while loading.

        :param abs_path:
        :return:
        """
        ...
        # self._model = torch.load(
        #     "/home/aleksander/Desktop/dev/tasks-2025/task_5/example_weights/example_weights.pt",
        #     weights_only=True,
        # )

    def eval(self):
        """
        With this function you should switch the agent to inference mode.

        :return:
        """
        ...

    def to(self, device):
        """
        This function allows you to move the agent to a GPU. Please keep that in mind,
        because it can significantly speed up the computations and let you meet the time requirements.

        :param device:
        :return:
        """
        ...


<<<<<<< HEAD
def get_offense_action(obs: dict, idx: int, enemy_planet: tuple) -> list[int]:
    try:
        ship = obs["allied_ships"][idx]
    except IndexError:
        print(f"IndexError: No allied ship at index {idx}")
        return []
    
    ship_id, ship_x, ship_y = ship[0], ship[1], ship[2]
    enemy_x, enemy_y = enemy_planet[0], enemy_planet[1]
    
    # Only try to shoot if firing cooldown is 0
    if ship[4] == 0:  # ship[4] is firing_cooldown
        for enemy in obs["enemy_ships"]:
            choice = shoot_enemy_if_in_range(enemy, ship)
            if choice:
                return choice
    
    # If we can't shoot or firing is on cooldown, move towards enemy planet
    # Determine direction to move towards enemy planet
    dx = enemy_x - ship_x
    dy = enemy_y - ship_y
    
    # Choose direction based on which axis has greater distance
    if abs(dx) > abs(dy):
        # Move horizontally
        if dx > 0:
            direction = 0  # Right
        else:
            direction = 2  # Left
    else:
        # Move vertically
        if dy > 0:
            direction = 1  # Down
        else:
            direction = 3  # Up
    
    # Calculate movement speed based on cooldown
    # Always move with at least speed 1, regardless of cooldown
    # If the ship is in an asteroid field (cooldown > 0), it will move at 1/3 the normal speed
    # due to the game's cooldown mechanics (cooldown of 3 makes ship 3x slower)
    if ship[5] == 0:  # No cooldown - can move at full speed (up to 3)
        speed = 3  # Maximum speed when no cooldown
    else:
        # Ship has cooldown but can still move - just slower
        # We always want to move with speed 1 even with cooldown
        speed = 1
    
    return [ship_id, 0, direction, speed]
=======
def get_offensive_action(obs: dict, idx: int) -> list[int]:
    ship = obs["allied_ships"][idx]
    found = False
    target_x, target_y = None, None
    max_ones_count = -1

    # Check if the ship already has target coordinates
    if hasattr(ship, 'target_x') and hasattr(ship, 'target_y'):
        target_x, target_y = ship.target_x, ship.target_y
        found = True

    if not found:
        for i in range(len(obs['map'])):
            for j in range(len(obs['map'][i])):
                if format(obs['map'][i][j], '08b')[-1] == '1' and format(obs['map'][i][j], '08b')[0:2] == '00':
                    ones_count = sum(
                        1 for x in range(max(0, i-3), min(len(obs['map']), i+3))
                        for y in range(max(0, j-3), min(len(obs['map'][i]), j+3))
                        if format(obs['map'][x][y], '08b')[-1] == '1' and format(obs['map'][x][y], '08b')[0:2] == '00'
                    )
                    if ones_count > max_ones_count:
                        max_ones_count = ones_count
                        target_x, target_y = i, j
                        found = True

    if not found:
        # Go left and up
        return [ship[0], 0, random.choice([0, 1]), 1]
    else:
        print(f"Ship {ship[0]} going to {target_x}, {target_y}")
        # Go towards the nearest planet
        dx = ship[1] - target_y
        dy = ship[2] - target_x

        if abs(dx) > abs(dy):
            if dx > 0:
                return [ship[0], 0, 2, min(3, abs(dx))]  # Move left
            else:
                return [ship[0], 0, 0, min(3, abs(dx))]  # Move right
        else:
            if dy > 0:
                return [ship[0], 0, 3, min(3, abs(dy))]  # Move up
            else:
                return [ship[0], 0, 1, min(3, abs(dy))]  # Move down


def get_defense_action(obs: dict, idx: int) -> list[int]:
    ship = obs["allied_ships"][idx]
>>>>>>> 10a62ce8


def get_defense_action(obs: dict, idx: int, home_planet: tuple) -> list[int]:
    ship = obs["allied_ships"][idx]

    for enemy in obs["enemy_ships"]:
        choice = shoot_enemy_if_in_range(enemy, ship)
        if choice:
            return choice
        
    if ship[3] <= 30:
        return return_home_on_low_hp(ship, home_planet[0], home_planet[1])

    return move_randomly_around_home(obs, ship, home_planet[0], home_planet[1])


def shoot_enemy_if_in_range(enemy, ship) -> list[int]:
    """
    Check if an enemy ship is within firing range (3 tiles) and directly aligned
    (same row or column) with our ship.
    
    Ship position: (ship[1], ship[2])
    Enemy position: (enemy[1], enemy[2])
    
    Returns a firing action if enemy is in range, otherwise an empty list.
    """
    ship_x, ship_y = ship[1], ship[2]
    enemy_x, enemy_y = enemy[1], enemy[2]
    
    # Check if ships are in the same row (y-coordinate)
    if ship_y == enemy_y:
        # Enemy is to the right
        if 0 < enemy_x - ship_x <= 3:
            return [ship[0], 1, 0]  # Shoot right
        # Enemy is to the left
        if 0 < ship_x - enemy_x <= 3:
            return [ship[0], 1, 2]  # Shoot left
    
    # Check if ships are in the same column (x-coordinate)
    if ship_x == enemy_x:
        # Enemy is below
        if 0 < enemy_y - ship_y <= 3:
            return [ship[0], 1, 1]  # Shoot down
        # Enemy is above
        if 0 < ship_y - enemy_y <= 3:
            return [ship[0], 1, 3]  # Shoot up
    
    # Enemy not in range or not aligned
    return []


def move_randomly_around_home(obs : dict, ship, home_x, home_y, max_distance=15) -> list[int]:
    """
    Poruszanie się losowo w obszarze max_distance wokół planety macierzystej.
    """
    ship_x, ship_y = ship[1], ship[2]

    for _ in range(10): 
        # Losowy wybór kierunku
        direction = random.randint(0, 3)

        # Przewidywana nowa pozycja
        new_x = ship_x + (1 if direction == 0 else -1 if direction == 2 else 0)
        new_y = ship_y + (1 if direction == 1 else -1 if direction == 3 else 0)

        if not (0 <= new_x < 100 and 0 <= new_y < 100):
            continue  # Jeśli poza mapą, ponawiamy próbę

        # Sprawdzenie, czy nowa pozycja mieści się w dozwolonym obszarze wokół planety
        if abs(new_x - home_x) + abs(new_y - home_y) > max_distance:
            continue  # Jeśli poza zakresem, ponawiamy próbę

        # Sprawdzenie, czy pole NIE jest asteroidą
        if is_asteroid(obs, new_x, new_y):
            continue  # Jeśli to asteroida, ponawiamy próbę

        # Jeśli pole jest poprawne, wykonaj ruch
        return [ship[0], 0, direction, 1]  # Ruch o 1 pole w danym kierunku
    
    return [ship[0], 0, direction, 1] 


def return_home_on_low_hp(ship, home_x, home_y) -> list[int]:
    dx = ship[1] - home_x
    dy = ship[2] - home_y

    if abs(dx) > abs(dy):
        # need to move in X direction first
        if dx > 0:
            # need to move left
            return [ship[0], 0, 2, min(3, abs(dx))]
        else:
            # need to move right
            return [ship[0], 0, 0, min(3, abs(dx))]
    else:
        # need to move in Y direction first
        if dy > 0:
            # need to move up
            return [ship[0], 0, 3, min(3, abs(dy))]
        else:
            # need to move down
            return [ship[0], 0, 1, min(3, abs(dy))]
        
def is_asteroid(obs: dict, x, y) -> bool:

    point = obs['map'][x][y]
    
    if format(point, '08b')[-2] == '1':
        return True

    return False<|MERGE_RESOLUTION|>--- conflicted
+++ resolved
@@ -87,16 +87,14 @@
 
         action_list = []
         for ship in allied_ships:
-            if ship[0] % 2:
-<<<<<<< HEAD
+            if ship[0] % 3 == 2: # third ship
                 action_list.append(get_defense_action(obs, ship[0], self.home_planet))
-            else:
+
+            elif ship[0] % 3 == 0: # first ship
+                action_list.append(get_explore_action(obs, ship[0]))
+
+            else: # second ship
                 action_list.append(get_offense_action(obs, ship[0], self.enemy_planet))
-=======
-                action_list.append(get_defense_action(obs, ship[0]))
-            else:
-                action_list.append(get_offensive_action(obs, ship[0]))
->>>>>>> 10a62ce8
 
         return {
             "ships_actions": action_list,
@@ -136,7 +134,6 @@
         ...
 
 
-<<<<<<< HEAD
 def get_offense_action(obs: dict, idx: int, enemy_planet: tuple) -> list[int]:
     try:
         ship = obs["allied_ships"][idx]
@@ -185,8 +182,8 @@
         speed = 1
     
     return [ship_id, 0, direction, speed]
-=======
-def get_offensive_action(obs: dict, idx: int) -> list[int]:
+
+def get_explore_action(obs: dict, idx: int) -> list[int]:
     ship = obs["allied_ships"][idx]
     found = False
     target_x, target_y = None, None
@@ -234,7 +231,6 @@
 
 def get_defense_action(obs: dict, idx: int) -> list[int]:
     ship = obs["allied_ships"][idx]
->>>>>>> 10a62ce8
 
 
 def get_defense_action(obs: dict, idx: int, home_planet: tuple) -> list[int]:
