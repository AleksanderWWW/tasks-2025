# Skeleton for Agent class
import random
import torch
import numpy as np


class Agent:

    def __init__(self, player_id: int):
        self.player_id = player_id  
        print(f"Player ID: {self.player_id}")
        # Initialize home_planet and enemy_planet as None
        # They will be set on the first call to get_action and never changed again
        self.home_planet = None
        self.enemy_planet = None

    def get_action(self, obs: dict) -> dict:
        """
        Main function, which gets called during step() of the environment.

        Observation space:
            game_map: whole grid of board_size, which already has applied visibility mask on it
            allied_ships: an array of all currently available ships for the player. The ships are represented as a list:
                (ship id, position x, y, current health points, firing_cooldown, move_cooldown)
                - ship id: int [0, 1000]
                - position x: int [0, 100]
                - position y: int [0, 100]
                - health points: int [1, 100]
                - firing_cooldown: int [0, 10]
                - move_cooldown: int [0, 3]
            enemy_ships: same, but for the opposing player ships
            planets_occupation: for each visible planet, it shows the occupation progress:
                - planet_x: int [0, 100]
                - planet_y: int [0, 100]
                - occupation_progress: int [-1, 100]:
                    -1: planet is unoccupied
                    0: planet occupied by the 1st player
                    100: planet occupied by the 2nd player
                    Values between indicate an ongoing conflict for the ownership of the planet
            resources: current resources available for building

        Action space:
            ships_actions: player can provide an action to be executed by every of his ships.
                The command looks as follows:
                - ship_id: int [0, 1000]
                - action_type: int [0, 1]
                    0 - move
                    1 - fire
                - direction: int [0, 3] - direction of movement or firing
                    0 - right
                    1 - down
                    2 - left
                    3 - up
                - speed (not applicable when firing): int [0, 3] - a number of fields to move
            construction: int [0, 10] - a number of ships to be constructed

        :param obs:
        :return:
        """
    
        game_map = obs.get('map')
        allied_ships = obs.get('allied_ships')
        enemy_ships = obs.get('enemy_ships')
        planets_occupation = obs.get('planets_occupation')
        resources = obs.get('resources')

<<<<<<< HEAD
        # Set home_planet and enemy_planet only once on the first call
        if self.home_planet is None and planets_occupation:
            self.home_planet = planets_occupation[0]
            
            # Determine enemy planet based on home planet location
            if self.home_planet[0] == 9:
                self.enemy_planet = (90, 90)
            else:
                self.enemy_planet = (9, 9)
                
            print(f"Home planet set to: {self.home_planet}")
            print(f"Enemy planet set to: {self.enemy_planet}")

        allied_ship_temp = {}
        for ship in allied_ships:
            allied_ship_temp[ship[0]] = ship
        
        obs["allied_ships"] = allied_ship_temp

        action_list = []
=======
        allied_ships_temp = {}
>>>>>>> be42f6be
        for ship in allied_ships:
            allied_ships_temp[ship[0]] = ship

        obs["allied_ships"] = allied_ships_temp

        action_list = []
        for ship in allied_ships.items():
            if ship[0] % 2:
                action_list.append(get_defense_action(obs, ship[0], self.home_planet))
            else:
                action_list.append(get_offense_action(obs, ship[0], self.enemy_planet))

        return {
            "ships_actions": action_list,
            "construction": 10
        }

    def load(self, abs_path: str):
        """
        Function for loading all necessary weights for the agent. The abs_path is a path pointing to the directory,
        where the weights for the agent are stored, so remember to join it to any path while loading.

        :param abs_path:
        :return:
        """
        ...
        # self._model = torch.load(
        #     "/home/aleksander/Desktop/dev/tasks-2025/task_5/example_weights/example_weights.pt",
        #     weights_only=True,
        # )

    def eval(self):
        """
        With this function you should switch the agent to inference mode.

        :return:
        """
        ...

    def to(self, device):
        """
        This function allows you to move the agent to a GPU. Please keep that in mind,
        because it can significantly speed up the computations and let you meet the time requirements.

        :param device:
        :return:
        """
        ...


def get_offense_action(obs: dict, idx: int, enemy_planet: tuple) -> list[int]:
    try:
        ship = obs["allied_ships"][idx]
    except IndexError:
        print(f"IndexError: No allied ship at index {idx}")
        return []
    
    ship_id, ship_x, ship_y = ship[0], ship[1], ship[2]
    enemy_x, enemy_y = enemy_planet[0], enemy_planet[1]
    
    # Only try to shoot if firing cooldown is 0
    if ship[4] == 0:  # ship[4] is firing_cooldown
        for enemy in obs["enemy_ships"]:
            choice = shoot_enemy_if_in_range(enemy, ship)
            if choice:
                return choice
    
    # If we can't shoot or firing is on cooldown, move towards enemy planet
    # Determine direction to move towards enemy planet
    dx = enemy_x - ship_x
    dy = enemy_y - ship_y
    
    # Choose direction based on which axis has greater distance
    if abs(dx) > abs(dy):
        # Move horizontally
        if dx > 0:
            direction = 0  # Right
        else:
            direction = 2  # Left
    else:
        # Move vertically
        if dy > 0:
            direction = 1  # Down
        else:
            direction = 3  # Up
    
    # Calculate movement speed based on cooldown
    # Always move with at least speed 1, regardless of cooldown
    # If the ship is in an asteroid field (cooldown > 0), it will move at 1/3 the normal speed
    # due to the game's cooldown mechanics (cooldown of 3 makes ship 3x slower)
    if ship[5] == 0:  # No cooldown - can move at full speed (up to 3)
        speed = 3  # Maximum speed when no cooldown
    else:
        # Ship has cooldown but can still move - just slower
        # We always want to move with speed 1 even with cooldown
        speed = 1
    
    return [ship_id, 0, direction, speed]


def get_defense_action(obs: dict, idx: int, home_planet: tuple) -> list[int]:
    ship = obs["allied_ships"][idx]

    for enemy in obs["enemy_ships"]:
        choice = shoot_enemy_if_in_range(enemy, ship)
        if choice:
            return choice

<<<<<<< HEAD
    return move_randomly_around_home(ship, home_planet[0], home_planet[1])
=======
    if ship[3] <= 30:
        return return_home_on_low_hp(ship, home_planet[0], home_planet[1])

    return move_randomly_around_home(obs, ship, home_planet[0], home_planet[1])
>>>>>>> be42f6be


def shoot_enemy_if_in_range(enemy, ship) -> list[int]:
    """
    Check if an enemy ship is within firing range (3 tiles) and directly aligned
    (same row or column) with our ship.
    
    Ship position: (ship[1], ship[2])
    Enemy position: (enemy[1], enemy[2])
    
    Returns a firing action if enemy is in range, otherwise an empty list.
    """
    ship_x, ship_y = ship[1], ship[2]
    enemy_x, enemy_y = enemy[1], enemy[2]
    
    # Check if ships are in the same row (y-coordinate)
    if ship_y == enemy_y:
        # Enemy is to the right
        if 0 < enemy_x - ship_x <= 3:
            return [ship[0], 1, 0]  # Shoot right
        # Enemy is to the left
        if 0 < ship_x - enemy_x <= 3:
            return [ship[0], 1, 2]  # Shoot left
    
    # Check if ships are in the same column (x-coordinate)
    if ship_x == enemy_x:
        # Enemy is below
        if 0 < enemy_y - ship_y <= 3:
            return [ship[0], 1, 1]  # Shoot down
        # Enemy is above
        if 0 < ship_y - enemy_y <= 3:
            return [ship[0], 1, 3]  # Shoot up
    
    # Enemy not in range or not aligned
    return []


<<<<<<< HEAD
def move_randomly_around_home(ship, home_x, home_y, max_distance=7) -> list[int]:
=======
def move_randomly_around_home(obs : dict, ship, home_x, home_y, max_distance=15) -> list[int]:
>>>>>>> be42f6be
    """
    Poruszanie się losowo w obszarze max_distance wokół planety macierzystej.
    """
    ship_x, ship_y = ship[1], ship[2]

    for _ in range(10): 
        # Losowy wybór kierunku
        direction = random.randint(0, 3)

        # Przewidywana nowa pozycja
        new_x = ship_x + (1 if direction == 0 else -1 if direction == 2 else 0)
        new_y = ship_y + (1 if direction == 1 else -1 if direction == 3 else 0)

<<<<<<< HEAD
    # Sprawdzenie, czy nowa pozycja mieści się w dozwolonym obszarze wokół planety
    if abs(new_x - home_x) + abs(new_y - home_y) <= max_distance:
        # Always use speed 1 for defensive ships around home
        return [ship[0], 0, direction, 1]  # Ruch o 1 pole w danym kierunku

    # Jeśli ruch wykracza poza obszar, zostań na miejscu
    return [ship[0], 0, random.randint(0, 3), 0]  # Nie ruszaj się, jeśli brak dobrego ruchu
=======
        if not (0 <= new_x < 100 and 0 <= new_y < 100):
            continue  # Jeśli poza mapą, ponawiamy próbę

        # Sprawdzenie, czy nowa pozycja mieści się w dozwolonym obszarze wokół planety
        if abs(new_x - home_x) + abs(new_y - home_y) > max_distance:
            continue  # Jeśli poza zakresem, ponawiamy próbę

        # Sprawdzenie, czy pole NIE jest asteroidą
        if is_asteroid(obs, new_x, new_y):
            continue  # Jeśli to asteroida, ponawiamy próbę

        # Jeśli pole jest poprawne, wykonaj ruch
        return [ship[0], 0, direction, 1]  # Ruch o 1 pole w danym kierunku
    
    return [ship[0], 0, direction, 1] 


def return_home_on_low_hp(ship, home_x, home_y) -> list[int]:
    dx = ship[1] - home_x
    dy = ship[2] - home_y

    if abs(dx) > abs(dy):
        # need to move in X direction first
        if dx > 0:
            # need to move left
            return [ship[0], 0, 2, min(3, abs(dx))]
        else:
            # need to move right
            return [ship[0], 0, 0, min(3, abs(dx))]
    else:
        # need to move in Y direction first
        if dy > 0:
            # need to move up
            return [ship[0], 0, 3, min(3, abs(dy))]
        else:
            # need to move down
            return [ship[0], 0, 1, min(3, abs(dy))]
        
def is_asteroid(obs: dict, x, y) -> bool:

    point = obs['map'][x][y]
    
    if format(point, '08b')[-2] == '1':
        return True

    return False
>>>>>>> be42f6be
<|MERGE_RESOLUTION|>--- conflicted
+++ resolved
@@ -64,7 +64,6 @@
         planets_occupation = obs.get('planets_occupation')
         resources = obs.get('resources')
 
-<<<<<<< HEAD
         # Set home_planet and enemy_planet only once on the first call
         if self.home_planet is None and planets_occupation:
             self.home_planet = planets_occupation[0]
@@ -85,16 +84,9 @@
         obs["allied_ships"] = allied_ship_temp
 
         action_list = []
-=======
-        allied_ships_temp = {}
->>>>>>> be42f6be
+
+        action_list = []
         for ship in allied_ships:
-            allied_ships_temp[ship[0]] = ship
-
-        obs["allied_ships"] = allied_ships_temp
-
-        action_list = []
-        for ship in allied_ships.items():
             if ship[0] % 2:
                 action_list.append(get_defense_action(obs, ship[0], self.home_planet))
             else:
@@ -195,15 +187,11 @@
         choice = shoot_enemy_if_in_range(enemy, ship)
         if choice:
             return choice
-
-<<<<<<< HEAD
-    return move_randomly_around_home(ship, home_planet[0], home_planet[1])
-=======
+        
     if ship[3] <= 30:
         return return_home_on_low_hp(ship, home_planet[0], home_planet[1])
 
     return move_randomly_around_home(obs, ship, home_planet[0], home_planet[1])
->>>>>>> be42f6be
 
 
 def shoot_enemy_if_in_range(enemy, ship) -> list[int]:
@@ -241,11 +229,7 @@
     return []
 
 
-<<<<<<< HEAD
-def move_randomly_around_home(ship, home_x, home_y, max_distance=7) -> list[int]:
-=======
 def move_randomly_around_home(obs : dict, ship, home_x, home_y, max_distance=15) -> list[int]:
->>>>>>> be42f6be
     """
     Poruszanie się losowo w obszarze max_distance wokół planety macierzystej.
     """
@@ -259,15 +243,6 @@
         new_x = ship_x + (1 if direction == 0 else -1 if direction == 2 else 0)
         new_y = ship_y + (1 if direction == 1 else -1 if direction == 3 else 0)
 
-<<<<<<< HEAD
-    # Sprawdzenie, czy nowa pozycja mieści się w dozwolonym obszarze wokół planety
-    if abs(new_x - home_x) + abs(new_y - home_y) <= max_distance:
-        # Always use speed 1 for defensive ships around home
-        return [ship[0], 0, direction, 1]  # Ruch o 1 pole w danym kierunku
-
-    # Jeśli ruch wykracza poza obszar, zostań na miejscu
-    return [ship[0], 0, random.randint(0, 3), 0]  # Nie ruszaj się, jeśli brak dobrego ruchu
-=======
         if not (0 <= new_x < 100 and 0 <= new_y < 100):
             continue  # Jeśli poza mapą, ponawiamy próbę
 
@@ -313,5 +288,4 @@
     if format(point, '08b')[-2] == '1':
         return True
 
-    return False
->>>>>>> be42f6be
+    return False